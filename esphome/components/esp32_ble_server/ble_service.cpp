#include "ble_service.h"
#include "ble_server.h"
#include "esphome/core/log.h"

#ifdef USE_ESP32

namespace esphome {
namespace esp32_ble_server {

static const char *const TAG = "esp32_ble_server.service";

BLEService::BLEService(ESPBTUUID uuid, uint16_t num_handles, uint8_t inst_id, bool advertise)
    : uuid_(uuid), num_handles_(num_handles), inst_id_(inst_id), advertise_(advertise) {}

BLEService::~BLEService() {
  for (auto &chr : this->characteristics_)
    delete chr;  // NOLINT(cppcoreguidelines-owning-memory)
}

BLECharacteristic *BLEService::get_characteristic(ESPBTUUID uuid) {
  for (auto *chr : this->characteristics_) {
    if (chr->get_uuid() == uuid)
      return chr;
  }
  return nullptr;
}

BLECharacteristic *BLEService::get_characteristic(uint16_t uuid) {
  return this->get_characteristic(ESPBTUUID::from_uint16(uuid));
}
BLECharacteristic *BLEService::create_characteristic(uint16_t uuid, esp_gatt_char_prop_t properties) {
  return create_characteristic(ESPBTUUID::from_uint16(uuid), properties);
}
BLECharacteristic *BLEService::create_characteristic(const std::string &uuid, esp_gatt_char_prop_t properties) {
  return create_characteristic(ESPBTUUID::from_raw(uuid), properties);
}
BLECharacteristic *BLEService::create_characteristic(ESPBTUUID uuid, esp_gatt_char_prop_t properties) {
  // NOLINTNEXTLINE(cppcoreguidelines-owning-memory)
  BLECharacteristic *characteristic = new BLECharacteristic(uuid, properties);
  this->characteristics_.push_back(characteristic);
  return characteristic;
}

void BLEService::do_create(BLEServer *server) {
  this->server_ = server;

  esp_gatt_srvc_id_t srvc_id;
  srvc_id.is_primary = true;
  srvc_id.id.inst_id = this->inst_id_;
  srvc_id.id.uuid = this->uuid_.get_uuid();

  esp_err_t err = esp_ble_gatts_create_service(server->get_gatts_if(), &srvc_id, this->num_handles_);
  if (err != ESP_OK) {
    ESP_LOGE(TAG, "esp_ble_gatts_create_service failed: %d", err);
    this->init_state_ = FAILED;
    return;
  }
  this->init_state_ = CREATING;
}

void BLEService::do_delete() {
  if (this->init_state_ == DELETING || this->init_state_ == DELETED)
    return;
  this->init_state_ = DELETING;
  this->created_characteristic_count_ = 0;
  this->last_created_characteristic_ = nullptr;
  this->stop_();
  esp_err_t err = esp_ble_gatts_delete_service(this->handle_);
  if (err != ESP_OK) {
    ESP_LOGE(TAG, "esp_ble_gatts_delete_service failed: %d", err);
    return;
  }
}

bool BLEService::do_create_characteristics_() {
  if (this->created_characteristic_count_ >= this->characteristics_.size() &&
      (this->last_created_characteristic_ == nullptr || this->last_created_characteristic_->is_created()))
    return false;  // Signifies there are no characteristics, or they are all finished being created.

  if (this->last_created_characteristic_ != nullptr && !this->last_created_characteristic_->is_created())
    return true;  // Signifies that the previous characteristic is still being created.

  auto *characteristic = this->characteristics_[this->created_characteristic_count_++];
  this->last_created_characteristic_ = characteristic;
  characteristic->do_create(this);
  return true;
}

void BLEService::start() {
  if (this->do_create_characteristics_())
    return;
  should_start_ = true;

  esp_err_t err = esp_ble_gatts_start_service(this->handle_);
  if (err != ESP_OK) {
    ESP_LOGE(TAG, "esp_ble_gatts_start_service failed: %d", err);
    return;
  }
  if (this->advertise_)
    esp32_ble::global_ble->advertising_add_service_uuid(this->uuid_);
  this->running_state_ = STARTING;
}

void BLEService::stop() {
  should_start_ = false;
  this->stop_();
}

void BLEService::stop_() {
  if (this->running_state_ == STOPPING || this->running_state_ == STOPPED)
    return;
  this->running_state_ = STOPPING;
  esp_err_t err = esp_ble_gatts_stop_service(this->handle_);
  if (err != ESP_OK) {
    ESP_LOGE(TAG, "esp_ble_gatts_stop_service failed: %d", err);
    return;
  }
<<<<<<< HEAD
  esp32_ble::global_ble->get_advertising()->remove_service_uuid(this->uuid_);
  esp32_ble::global_ble->get_advertising()->start();
  this->running_state_ = STOPPING;
=======
  if (this->advertise_)
    esp32_ble::global_ble->advertising_remove_service_uuid(this->uuid_);
>>>>>>> 0101ae76
}

bool BLEService::is_created() { return this->init_state_ == CREATED; }
bool BLEService::is_failed() {
  if (this->init_state_ == FAILED)
    return true;
  bool failed = false;
  for (auto *characteristic : this->characteristics_)
    failed |= characteristic->is_failed();

  if (failed)
    this->init_state_ = FAILED;
  return this->init_state_ == FAILED;
}

void BLEService::gatts_event_handler(esp_gatts_cb_event_t event, esp_gatt_if_t gatts_if,
                                     esp_ble_gatts_cb_param_t *param) {
  switch (event) {
    case ESP_GATTS_CREATE_EVT: {
      if (this->uuid_ == ESPBTUUID::from_uuid(param->create.service_id.id.uuid) &&
          this->inst_id_ == param->create.service_id.id.inst_id) {
        this->handle_ = param->create.service_handle;
        this->init_state_ = CREATED;
        if (this->should_start_)
          this->start();
      }
      break;
    }
    case ESP_GATTS_DELETE_EVT:
      if (param->del.service_handle == this->handle_) {
        this->init_state_ = DELETED;
      }
      break;
    case ESP_GATTS_START_EVT: {
      if (param->start.service_handle == this->handle_) {
        this->running_state_ = RUNNING;
      }
      break;
    }
    case ESP_GATTS_STOP_EVT: {
      if (param->start.service_handle == this->handle_) {
        this->running_state_ = STOPPED;
      }
      break;
    }
    default:
      break;
  }

  for (auto *characteristic : this->characteristics_) {
    characteristic->gatts_event_handler(event, gatts_if, param);
  }
}

}  // namespace esp32_ble_server
}  // namespace esphome

#endif<|MERGE_RESOLUTION|>--- conflicted
+++ resolved
@@ -115,14 +115,8 @@
     ESP_LOGE(TAG, "esp_ble_gatts_stop_service failed: %d", err);
     return;
   }
-<<<<<<< HEAD
-  esp32_ble::global_ble->get_advertising()->remove_service_uuid(this->uuid_);
-  esp32_ble::global_ble->get_advertising()->start();
-  this->running_state_ = STOPPING;
-=======
   if (this->advertise_)
     esp32_ble::global_ble->advertising_remove_service_uuid(this->uuid_);
->>>>>>> 0101ae76
 }
 
 bool BLEService::is_created() { return this->init_state_ == CREATED; }
