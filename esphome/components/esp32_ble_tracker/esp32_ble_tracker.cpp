--- conflicted
+++ resolved
@@ -419,15 +419,7 @@
   while (offset + 2 < len) {
     const uint8_t field_length = payload[offset++];  // First byte is length of adv record
     if (field_length == 0) {
-<<<<<<< HEAD
-      if (offset < param.adv_data_len && param.scan_rsp_len > 0) {  // Zero padded advertisement data
-        offset = param.adv_data_len;
-        continue;
-      }
-      break;
-=======
       continue;  // Possible zero padded advertisement data
->>>>>>> 17ea0efb
     }
 
     // first byte of adv record is adv record type
