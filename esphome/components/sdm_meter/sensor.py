from esphome.components.atm90e32.sensor import CONF_PHASE_A, CONF_PHASE_B, CONF_PHASE_C
import esphome.codegen as cg
import esphome.config_validation as cv
from esphome.components import sensor, modbus
from esphome.const import (
    CONF_ACTIVE_POWER,
    CONF_APPARENT_POWER,
    CONF_CURRENT,
    CONF_EXPORT_ACTIVE_ENERGY,
    CONF_EXPORT_REACTIVE_ENERGY,
    CONF_FREQUENCY,
    CONF_ID,
    CONF_IMPORT_ACTIVE_ENERGY,
    CONF_IMPORT_REACTIVE_ENERGY,
    CONF_PHASE_ANGLE,
    CONF_POWER_FACTOR,
    CONF_REACTIVE_POWER,
    CONF_VOLTAGE,
    DEVICE_CLASS_CURRENT,
    DEVICE_CLASS_ENERGY,
    DEVICE_CLASS_POWER,
    DEVICE_CLASS_POWER_FACTOR,
    DEVICE_CLASS_VOLTAGE,
    ICON_CURRENT_AC,
    ICON_FLASH,
    LAST_RESET_TYPE_AUTO,
    STATE_CLASS_MEASUREMENT,
    UNIT_AMPERE,
    UNIT_DEGREES,
    UNIT_HERTZ,
    UNIT_VOLT,
    UNIT_VOLT_AMPS,
    UNIT_VOLT_AMPS_REACTIVE,
    UNIT_VOLT_AMPS_REACTIVE_HOURS,
    UNIT_WATT,
    UNIT_WATT_HOURS,
)

AUTO_LOAD = ["modbus"]
CODEOWNERS = ["@polyfaces", "@jesserockz"]

sdm_meter_ns = cg.esphome_ns.namespace("sdm_meter")
SDMMeter = sdm_meter_ns.class_("SDMMeter", cg.PollingComponent, modbus.ModbusDevice)

PHASE_SENSORS = {
    CONF_VOLTAGE: sensor.sensor_schema(
        unit_of_measurement=UNIT_VOLT,
        accuracy_decimals=2,
        device_class=DEVICE_CLASS_VOLTAGE,
    ),
    CONF_CURRENT: sensor.sensor_schema(
        unit_of_measurement=UNIT_AMPERE,
        accuracy_decimals=3,
        device_class=DEVICE_CLASS_CURRENT,
        state_class=STATE_CLASS_MEASUREMENT,
    ),
    CONF_ACTIVE_POWER: sensor.sensor_schema(
        unit_of_measurement=UNIT_WATT,
        accuracy_decimals=2,
        device_class=DEVICE_CLASS_POWER,
        state_class=STATE_CLASS_MEASUREMENT,
    ),
    CONF_APPARENT_POWER: sensor.sensor_schema(
        unit_of_measurement=UNIT_VOLT_AMPS,
        accuracy_decimals=2,
        device_class=DEVICE_CLASS_POWER,
        state_class=STATE_CLASS_MEASUREMENT,
    ),
    CONF_REACTIVE_POWER: sensor.sensor_schema(
        unit_of_measurement=UNIT_VOLT_AMPS_REACTIVE,
        accuracy_decimals=2,
        device_class=DEVICE_CLASS_POWER,
        state_class=STATE_CLASS_MEASUREMENT,
    ),
    CONF_POWER_FACTOR: sensor.sensor_schema(
        accuracy_decimals=3,
        device_class=DEVICE_CLASS_POWER_FACTOR,
        state_class=STATE_CLASS_MEASUREMENT,
    ),
    CONF_PHASE_ANGLE: sensor.sensor_schema(
        unit_of_measurement=UNIT_DEGREES, icon=ICON_FLASH, accuracy_decimals=3
    ),
}

PHASE_SCHEMA = cv.Schema(
    {cv.Optional(sensor): schema for sensor, schema in PHASE_SENSORS.items()}
)

CONFIG_SCHEMA = (
    cv.Schema(
        {
            cv.GenerateID(): cv.declare_id(SDMMeter),
            cv.Optional(CONF_PHASE_A): PHASE_SCHEMA,
            cv.Optional(CONF_PHASE_B): PHASE_SCHEMA,
            cv.Optional(CONF_PHASE_C): PHASE_SCHEMA,
            cv.Optional(CONF_FREQUENCY): sensor.sensor_schema(
                unit_of_measurement=UNIT_HERTZ,
                icon=ICON_CURRENT_AC,
                accuracy_decimals=3,
                state_class=STATE_CLASS_MEASUREMENT,
            ),
            cv.Optional(CONF_IMPORT_ACTIVE_ENERGY): sensor.sensor_schema(
<<<<<<< HEAD
                UNIT_WATT_HOURS,
                ICON_EMPTY,
                2,
                DEVICE_CLASS_ENERGY,
                STATE_CLASS_MEASUREMENT,
                LAST_RESET_TYPE_AUTO,
            ),
            cv.Optional(CONF_EXPORT_ACTIVE_ENERGY): sensor.sensor_schema(
                UNIT_WATT_HOURS,
                ICON_EMPTY,
                2,
                DEVICE_CLASS_ENERGY,
                STATE_CLASS_MEASUREMENT,
                LAST_RESET_TYPE_AUTO,
            ),
            cv.Optional(CONF_IMPORT_REACTIVE_ENERGY): sensor.sensor_schema(
                UNIT_VOLT_AMPS_REACTIVE_HOURS,
                ICON_EMPTY,
                2,
                DEVICE_CLASS_ENERGY,
                STATE_CLASS_MEASUREMENT,
                LAST_RESET_TYPE_AUTO,
            ),
            cv.Optional(CONF_EXPORT_REACTIVE_ENERGY): sensor.sensor_schema(
                UNIT_VOLT_AMPS_REACTIVE_HOURS,
                ICON_EMPTY,
                2,
                DEVICE_CLASS_ENERGY,
                STATE_CLASS_MEASUREMENT,
                LAST_RESET_TYPE_AUTO,
=======
                unit_of_measurement=UNIT_WATT_HOURS,
                accuracy_decimals=2,
                device_class=DEVICE_CLASS_ENERGY,
                state_class=STATE_CLASS_MEASUREMENT,
                last_reset_type=LAST_RESET_TYPE_AUTO,
            ),
            cv.Optional(CONF_EXPORT_ACTIVE_ENERGY): sensor.sensor_schema(
                unit_of_measurement=UNIT_WATT_HOURS,
                accuracy_decimals=2,
                device_class=DEVICE_CLASS_ENERGY,
                state_class=STATE_CLASS_MEASUREMENT,
                last_reset_type=LAST_RESET_TYPE_AUTO,
            ),
            cv.Optional(CONF_IMPORT_REACTIVE_ENERGY): sensor.sensor_schema(
                unit_of_measurement=UNIT_VOLT_AMPS_REACTIVE_HOURS,
                accuracy_decimals=2,
                device_class=DEVICE_CLASS_ENERGY,
                state_class=STATE_CLASS_MEASUREMENT,
                last_reset_type=LAST_RESET_TYPE_AUTO,
            ),
            cv.Optional(CONF_EXPORT_REACTIVE_ENERGY): sensor.sensor_schema(
                unit_of_measurement=UNIT_VOLT_AMPS_REACTIVE_HOURS,
                accuracy_decimals=2,
                device_class=DEVICE_CLASS_ENERGY,
                state_class=STATE_CLASS_MEASUREMENT,
                last_reset_type=LAST_RESET_TYPE_AUTO,
>>>>>>> 5edebaf4
            ),
        }
    )
    .extend(cv.polling_component_schema("10s"))
    .extend(modbus.modbus_device_schema(0x01))
)


async def to_code(config):
    var = cg.new_Pvariable(config[CONF_ID])
    await cg.register_component(var, config)
    await modbus.register_modbus_device(var, config)

    if CONF_FREQUENCY in config:
        sens = await sensor.new_sensor(config[CONF_FREQUENCY])
        cg.add(var.set_frequency_sensor(sens))

    if CONF_IMPORT_ACTIVE_ENERGY in config:
        sens = await sensor.new_sensor(config[CONF_IMPORT_ACTIVE_ENERGY])
        cg.add(var.set_import_active_energy_sensor(sens))

    if CONF_EXPORT_ACTIVE_ENERGY in config:
        sens = await sensor.new_sensor(config[CONF_EXPORT_ACTIVE_ENERGY])
        cg.add(var.set_export_active_energy_sensor(sens))

    if CONF_IMPORT_REACTIVE_ENERGY in config:
        sens = await sensor.new_sensor(config[CONF_IMPORT_REACTIVE_ENERGY])
        cg.add(var.set_import_reactive_energy_sensor(sens))

    if CONF_EXPORT_REACTIVE_ENERGY in config:
        sens = await sensor.new_sensor(config[CONF_EXPORT_REACTIVE_ENERGY])
        cg.add(var.set_export_reactive_energy_sensor(sens))

    for i, phase in enumerate([CONF_PHASE_A, CONF_PHASE_B, CONF_PHASE_C]):
        if phase not in config:
            continue

        phase_config = config[phase]
        for sensor_type in PHASE_SENSORS:
            if sensor_type in phase_config:
                sens = await sensor.new_sensor(phase_config[sensor_type])
                cg.add(getattr(var, f"set_{sensor_type}_sensor")(i, sens))<|MERGE_RESOLUTION|>--- conflicted
+++ resolved
@@ -100,38 +100,6 @@
                 state_class=STATE_CLASS_MEASUREMENT,
             ),
             cv.Optional(CONF_IMPORT_ACTIVE_ENERGY): sensor.sensor_schema(
-<<<<<<< HEAD
-                UNIT_WATT_HOURS,
-                ICON_EMPTY,
-                2,
-                DEVICE_CLASS_ENERGY,
-                STATE_CLASS_MEASUREMENT,
-                LAST_RESET_TYPE_AUTO,
-            ),
-            cv.Optional(CONF_EXPORT_ACTIVE_ENERGY): sensor.sensor_schema(
-                UNIT_WATT_HOURS,
-                ICON_EMPTY,
-                2,
-                DEVICE_CLASS_ENERGY,
-                STATE_CLASS_MEASUREMENT,
-                LAST_RESET_TYPE_AUTO,
-            ),
-            cv.Optional(CONF_IMPORT_REACTIVE_ENERGY): sensor.sensor_schema(
-                UNIT_VOLT_AMPS_REACTIVE_HOURS,
-                ICON_EMPTY,
-                2,
-                DEVICE_CLASS_ENERGY,
-                STATE_CLASS_MEASUREMENT,
-                LAST_RESET_TYPE_AUTO,
-            ),
-            cv.Optional(CONF_EXPORT_REACTIVE_ENERGY): sensor.sensor_schema(
-                UNIT_VOLT_AMPS_REACTIVE_HOURS,
-                ICON_EMPTY,
-                2,
-                DEVICE_CLASS_ENERGY,
-                STATE_CLASS_MEASUREMENT,
-                LAST_RESET_TYPE_AUTO,
-=======
                 unit_of_measurement=UNIT_WATT_HOURS,
                 accuracy_decimals=2,
                 device_class=DEVICE_CLASS_ENERGY,
@@ -158,7 +126,6 @@
                 device_class=DEVICE_CLASS_ENERGY,
                 state_class=STATE_CLASS_MEASUREMENT,
                 last_reset_type=LAST_RESET_TYPE_AUTO,
->>>>>>> 5edebaf4
             ),
         }
     )
