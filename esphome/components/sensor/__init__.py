import math

import esphome.codegen as cg
import esphome.config_validation as cv
from esphome import automation
from esphome.components import mqtt
from esphome.const import (
    CONF_DEVICE_CLASS,
    CONF_ABOVE,
    CONF_ACCURACY_DECIMALS,
    CONF_ALPHA,
    CONF_BELOW,
    CONF_DISABLED_BY_DEFAULT,
    CONF_EXPIRE_AFTER,
    CONF_FILTERS,
    CONF_FROM,
    CONF_ICON,
    CONF_ID,
    CONF_INTERNAL,
    CONF_LAST_RESET_TYPE,
    CONF_ON_RAW_VALUE,
    CONF_ON_VALUE,
    CONF_ON_VALUE_RANGE,
    CONF_SEND_EVERY,
    CONF_SEND_FIRST_AT,
    CONF_STATE_CLASS,
    CONF_TO,
    CONF_TRIGGER_ID,
    CONF_UNIT_OF_MEASUREMENT,
    CONF_WINDOW_SIZE,
    CONF_NAME,
    CONF_MQTT_ID,
    CONF_FORCE_UPDATE,
    LAST_RESET_TYPE_AUTO,
    LAST_RESET_TYPE_NEVER,
    LAST_RESET_TYPE_NONE,
<<<<<<< HEAD
    UNIT_EMPTY,
    ICON_EMPTY,
=======
>>>>>>> 5edebaf4
    DEVICE_CLASS_EMPTY,
    DEVICE_CLASS_BATTERY,
    DEVICE_CLASS_CARBON_MONOXIDE,
    DEVICE_CLASS_CARBON_DIOXIDE,
    DEVICE_CLASS_CURRENT,
    DEVICE_CLASS_ENERGY,
    DEVICE_CLASS_HUMIDITY,
    DEVICE_CLASS_ILLUMINANCE,
    DEVICE_CLASS_MONETARY,
    DEVICE_CLASS_SIGNAL_STRENGTH,
    DEVICE_CLASS_TEMPERATURE,
    DEVICE_CLASS_POWER,
    DEVICE_CLASS_POWER_FACTOR,
    DEVICE_CLASS_PRESSURE,
    DEVICE_CLASS_TIMESTAMP,
    DEVICE_CLASS_VOLTAGE,
)
from esphome.core import CORE, coroutine_with_priority
from esphome.util import Registry

CODEOWNERS = ["@esphome/core"]
DEVICE_CLASSES = [
    DEVICE_CLASS_EMPTY,
    DEVICE_CLASS_BATTERY,
    DEVICE_CLASS_CARBON_MONOXIDE,
    DEVICE_CLASS_CARBON_DIOXIDE,
    DEVICE_CLASS_CURRENT,
    DEVICE_CLASS_ENERGY,
    DEVICE_CLASS_HUMIDITY,
    DEVICE_CLASS_ILLUMINANCE,
    DEVICE_CLASS_MONETARY,
    DEVICE_CLASS_SIGNAL_STRENGTH,
    DEVICE_CLASS_TEMPERATURE,
    DEVICE_CLASS_TIMESTAMP,
    DEVICE_CLASS_POWER,
    DEVICE_CLASS_POWER_FACTOR,
    DEVICE_CLASS_PRESSURE,
    DEVICE_CLASS_VOLTAGE,
]

sensor_ns = cg.esphome_ns.namespace("sensor")
StateClasses = sensor_ns.enum("StateClass")
STATE_CLASSES = {
    "": StateClasses.STATE_CLASS_NONE,
    "measurement": StateClasses.STATE_CLASS_MEASUREMENT,
}
validate_state_class = cv.enum(STATE_CLASSES, lower=True, space="_")

LastResetTypes = sensor_ns.enum("LastResetType")
LAST_RESET_TYPES = {
    LAST_RESET_TYPE_NONE: LastResetTypes.LAST_RESET_TYPE_NONE,
    LAST_RESET_TYPE_NEVER: LastResetTypes.LAST_RESET_TYPE_NEVER,
    LAST_RESET_TYPE_AUTO: LastResetTypes.LAST_RESET_TYPE_AUTO,
}
validate_last_reset_type = cv.enum(LAST_RESET_TYPES, lower=True, space="_")


IS_PLATFORM_COMPONENT = True


def validate_send_first_at(value):
    send_first_at = value.get(CONF_SEND_FIRST_AT)
    send_every = value[CONF_SEND_EVERY]
    if send_first_at is not None and send_first_at > send_every:
        raise cv.Invalid(
            "send_first_at must be smaller than or equal to send_every! {} <= {}"
            "".format(send_first_at, send_every)
        )
    return value


FILTER_REGISTRY = Registry()
validate_filters = cv.validate_registry("filter", FILTER_REGISTRY)


def validate_datapoint(value):
    if isinstance(value, dict):
        return cv.Schema(
            {
                cv.Required(CONF_FROM): cv.float_,
                cv.Required(CONF_TO): cv.float_,
            }
        )(value)
    value = cv.string(value)
    if "->" not in value:
        raise cv.Invalid("Datapoint mapping must contain '->'")
    a, b = value.split("->", 1)
    a, b = a.strip(), b.strip()
    return validate_datapoint({CONF_FROM: cv.float_(a), CONF_TO: cv.float_(b)})


# Base
sensor_ns = cg.esphome_ns.namespace("sensor")
Sensor = sensor_ns.class_("Sensor", cg.Nameable)
SensorPtr = Sensor.operator("ptr")

# Triggers
SensorStateTrigger = sensor_ns.class_(
    "SensorStateTrigger", automation.Trigger.template(cg.float_)
)
SensorRawStateTrigger = sensor_ns.class_(
    "SensorRawStateTrigger", automation.Trigger.template(cg.float_)
)
ValueRangeTrigger = sensor_ns.class_(
    "ValueRangeTrigger", automation.Trigger.template(cg.float_), cg.Component
)
SensorPublishAction = sensor_ns.class_("SensorPublishAction", automation.Action)

# Filters
Filter = sensor_ns.class_("Filter")
MedianFilter = sensor_ns.class_("MedianFilter", Filter)
MinFilter = sensor_ns.class_("MinFilter", Filter)
MaxFilter = sensor_ns.class_("MaxFilter", Filter)
SlidingWindowMovingAverageFilter = sensor_ns.class_(
    "SlidingWindowMovingAverageFilter", Filter
)
ExponentialMovingAverageFilter = sensor_ns.class_(
    "ExponentialMovingAverageFilter", Filter
)
LambdaFilter = sensor_ns.class_("LambdaFilter", Filter)
OffsetFilter = sensor_ns.class_("OffsetFilter", Filter)
MultiplyFilter = sensor_ns.class_("MultiplyFilter", Filter)
FilterOutValueFilter = sensor_ns.class_("FilterOutValueFilter", Filter)
ThrottleFilter = sensor_ns.class_("ThrottleFilter", Filter)
DebounceFilter = sensor_ns.class_("DebounceFilter", Filter, cg.Component)
HeartbeatFilter = sensor_ns.class_("HeartbeatFilter", Filter, cg.Component)
DeltaFilter = sensor_ns.class_("DeltaFilter", Filter)
OrFilter = sensor_ns.class_("OrFilter", Filter)
CalibrateLinearFilter = sensor_ns.class_("CalibrateLinearFilter", Filter)
CalibratePolynomialFilter = sensor_ns.class_("CalibratePolynomialFilter", Filter)
SensorInRangeCondition = sensor_ns.class_("SensorInRangeCondition", Filter)

validate_unit_of_measurement = cv.string_strict
validate_accuracy_decimals = cv.int_
validate_icon = cv.icon
validate_device_class = cv.one_of(*DEVICE_CLASSES, lower=True, space="_")

SENSOR_SCHEMA = cv.NAMEABLE_SCHEMA.extend(cv.MQTT_COMPONENT_SCHEMA).extend(
    {
        cv.OnlyWith(CONF_MQTT_ID, "mqtt"): cv.declare_id(mqtt.MQTTSensorComponent),
        cv.GenerateID(): cv.declare_id(Sensor),
        cv.Optional(CONF_UNIT_OF_MEASUREMENT): validate_unit_of_measurement,
        cv.Optional(CONF_ICON): validate_icon,
        cv.Optional(CONF_ACCURACY_DECIMALS): validate_accuracy_decimals,
        cv.Optional(CONF_DEVICE_CLASS): validate_device_class,
        cv.Optional(CONF_STATE_CLASS): validate_state_class,
        cv.Optional(CONF_LAST_RESET_TYPE): validate_last_reset_type,
        cv.Optional(CONF_FORCE_UPDATE, default=False): cv.boolean,
        cv.Optional(CONF_EXPIRE_AFTER): cv.All(
            cv.requires_component("mqtt"),
            cv.Any(None, cv.positive_time_period_milliseconds),
        ),
        cv.Optional(CONF_FILTERS): validate_filters,
        cv.Optional(CONF_ON_VALUE): automation.validate_automation(
            {
                cv.GenerateID(CONF_TRIGGER_ID): cv.declare_id(SensorStateTrigger),
            }
        ),
        cv.Optional(CONF_ON_RAW_VALUE): automation.validate_automation(
            {
                cv.GenerateID(CONF_TRIGGER_ID): cv.declare_id(SensorRawStateTrigger),
            }
        ),
        cv.Optional(CONF_ON_VALUE_RANGE): automation.validate_automation(
            {
                cv.GenerateID(CONF_TRIGGER_ID): cv.declare_id(ValueRangeTrigger),
                cv.Optional(CONF_ABOVE): cv.float_,
                cv.Optional(CONF_BELOW): cv.float_,
            },
            cv.has_at_least_one_key(CONF_ABOVE, CONF_BELOW),
        ),
    }
)

_UNDEF = object()


def sensor_schema(
<<<<<<< HEAD
    unit_of_measurement_: str,
    icon_: str,
    accuracy_decimals_: int,
    device_class_: Optional[str] = DEVICE_CLASS_EMPTY,
    state_class_: Optional[str] = STATE_CLASS_NONE,
    last_reset_type_: Optional[str] = LAST_RESET_TYPE_NONE,
=======
    unit_of_measurement: str = _UNDEF,
    icon: str = _UNDEF,
    accuracy_decimals: int = _UNDEF,
    device_class: str = _UNDEF,
    state_class: str = _UNDEF,
    last_reset_type: str = _UNDEF,
>>>>>>> 5edebaf4
) -> cv.Schema:
    schema = SENSOR_SCHEMA
    if unit_of_measurement is not _UNDEF:
        schema = schema.extend(
            {
                cv.Optional(
                    CONF_UNIT_OF_MEASUREMENT, default=unit_of_measurement
                ): validate_unit_of_measurement
            }
        )
    if icon is not _UNDEF:
        schema = schema.extend({cv.Optional(CONF_ICON, default=icon): validate_icon})
    if accuracy_decimals is not _UNDEF:
        schema = schema.extend(
            {
                cv.Optional(
                    CONF_ACCURACY_DECIMALS, default=accuracy_decimals
                ): validate_accuracy_decimals,
            }
        )
    if device_class is not _UNDEF:
        schema = schema.extend(
            {
                cv.Optional(
                    CONF_DEVICE_CLASS, default=device_class
                ): validate_device_class
            }
        )
    if state_class is not _UNDEF:
        schema = schema.extend(
            {cv.Optional(CONF_STATE_CLASS, default=state_class): validate_state_class}
        )
    if last_reset_type is not _UNDEF:
        schema = schema.extend(
            {
                cv.Optional(
                    CONF_LAST_RESET_TYPE, default=last_reset_type
                ): validate_last_reset_type
            }
        )
    if last_reset_type_ != LAST_RESET_TYPE_NONE:
        schema = schema.extend(
            {
                cv.Optional(
                    CONF_LAST_RESET_TYPE, default=last_reset_type_
                ): validate_last_reset_type
            }
        )
    return schema


@FILTER_REGISTRY.register("offset", OffsetFilter, cv.float_)
async def offset_filter_to_code(config, filter_id):
    return cg.new_Pvariable(filter_id, config)


@FILTER_REGISTRY.register("multiply", MultiplyFilter, cv.float_)
async def multiply_filter_to_code(config, filter_id):
    return cg.new_Pvariable(filter_id, config)


@FILTER_REGISTRY.register("filter_out", FilterOutValueFilter, cv.float_)
async def filter_out_filter_to_code(config, filter_id):
    return cg.new_Pvariable(filter_id, config)


MEDIAN_SCHEMA = cv.All(
    cv.Schema(
        {
            cv.Optional(CONF_WINDOW_SIZE, default=5): cv.positive_not_null_int,
            cv.Optional(CONF_SEND_EVERY, default=5): cv.positive_not_null_int,
            cv.Optional(CONF_SEND_FIRST_AT, default=1): cv.positive_not_null_int,
        }
    ),
    validate_send_first_at,
)


@FILTER_REGISTRY.register("median", MedianFilter, MEDIAN_SCHEMA)
async def median_filter_to_code(config, filter_id):
    return cg.new_Pvariable(
        filter_id,
        config[CONF_WINDOW_SIZE],
        config[CONF_SEND_EVERY],
        config[CONF_SEND_FIRST_AT],
    )


MIN_SCHEMA = cv.All(
    cv.Schema(
        {
            cv.Optional(CONF_WINDOW_SIZE, default=5): cv.positive_not_null_int,
            cv.Optional(CONF_SEND_EVERY, default=5): cv.positive_not_null_int,
            cv.Optional(CONF_SEND_FIRST_AT, default=1): cv.positive_not_null_int,
        }
    ),
    validate_send_first_at,
)


@FILTER_REGISTRY.register("min", MinFilter, MIN_SCHEMA)
async def min_filter_to_code(config, filter_id):
    return cg.new_Pvariable(
        filter_id,
        config[CONF_WINDOW_SIZE],
        config[CONF_SEND_EVERY],
        config[CONF_SEND_FIRST_AT],
    )


MAX_SCHEMA = cv.All(
    cv.Schema(
        {
            cv.Optional(CONF_WINDOW_SIZE, default=5): cv.positive_not_null_int,
            cv.Optional(CONF_SEND_EVERY, default=5): cv.positive_not_null_int,
            cv.Optional(CONF_SEND_FIRST_AT, default=1): cv.positive_not_null_int,
        }
    ),
    validate_send_first_at,
)


@FILTER_REGISTRY.register("max", MaxFilter, MAX_SCHEMA)
async def max_filter_to_code(config, filter_id):
    return cg.new_Pvariable(
        filter_id,
        config[CONF_WINDOW_SIZE],
        config[CONF_SEND_EVERY],
        config[CONF_SEND_FIRST_AT],
    )


SLIDING_AVERAGE_SCHEMA = cv.All(
    cv.Schema(
        {
            cv.Optional(CONF_WINDOW_SIZE, default=15): cv.positive_not_null_int,
            cv.Optional(CONF_SEND_EVERY, default=15): cv.positive_not_null_int,
            cv.Optional(CONF_SEND_FIRST_AT, default=1): cv.positive_not_null_int,
        }
    ),
    validate_send_first_at,
)


@FILTER_REGISTRY.register(
    "sliding_window_moving_average",
    SlidingWindowMovingAverageFilter,
    SLIDING_AVERAGE_SCHEMA,
)
async def sliding_window_moving_average_filter_to_code(config, filter_id):
    return cg.new_Pvariable(
        filter_id,
        config[CONF_WINDOW_SIZE],
        config[CONF_SEND_EVERY],
        config[CONF_SEND_FIRST_AT],
    )


@FILTER_REGISTRY.register(
    "exponential_moving_average",
    ExponentialMovingAverageFilter,
    cv.Schema(
        {
            cv.Optional(CONF_ALPHA, default=0.1): cv.positive_float,
            cv.Optional(CONF_SEND_EVERY, default=15): cv.positive_not_null_int,
        }
    ),
)
async def exponential_moving_average_filter_to_code(config, filter_id):
    return cg.new_Pvariable(filter_id, config[CONF_ALPHA], config[CONF_SEND_EVERY])


@FILTER_REGISTRY.register("lambda", LambdaFilter, cv.returning_lambda)
async def lambda_filter_to_code(config, filter_id):
    lambda_ = await cg.process_lambda(
        config, [(float, "x")], return_type=cg.optional.template(float)
    )
    return cg.new_Pvariable(filter_id, lambda_)


@FILTER_REGISTRY.register("delta", DeltaFilter, cv.float_)
async def delta_filter_to_code(config, filter_id):
    return cg.new_Pvariable(filter_id, config)


@FILTER_REGISTRY.register("or", OrFilter, validate_filters)
async def or_filter_to_code(config, filter_id):
    filters = await build_filters(config)
    return cg.new_Pvariable(filter_id, filters)


@FILTER_REGISTRY.register(
    "throttle", ThrottleFilter, cv.positive_time_period_milliseconds
)
async def throttle_filter_to_code(config, filter_id):
    return cg.new_Pvariable(filter_id, config)


@FILTER_REGISTRY.register(
    "heartbeat", HeartbeatFilter, cv.positive_time_period_milliseconds
)
async def heartbeat_filter_to_code(config, filter_id):
    var = cg.new_Pvariable(filter_id, config)
    await cg.register_component(var, {})
    return var


@FILTER_REGISTRY.register(
    "debounce", DebounceFilter, cv.positive_time_period_milliseconds
)
async def debounce_filter_to_code(config, filter_id):
    var = cg.new_Pvariable(filter_id, config)
    await cg.register_component(var, {})
    return var


def validate_not_all_from_same(config):
    if all(conf[CONF_FROM] == config[0][CONF_FROM] for conf in config):
        raise cv.Invalid(
            "The 'from' values of the calibrate_linear filter cannot all point "
            "to the same value! Please add more values to the filter."
        )
    return config


@FILTER_REGISTRY.register(
    "calibrate_linear",
    CalibrateLinearFilter,
    cv.All(
        cv.ensure_list(validate_datapoint), cv.Length(min=2), validate_not_all_from_same
    ),
)
async def calibrate_linear_filter_to_code(config, filter_id):
    x = [conf[CONF_FROM] for conf in config]
    y = [conf[CONF_TO] for conf in config]
    k, b = fit_linear(x, y)
    return cg.new_Pvariable(filter_id, k, b)


CONF_DATAPOINTS = "datapoints"
CONF_DEGREE = "degree"


def validate_calibrate_polynomial(config):
    if config[CONF_DEGREE] >= len(config[CONF_DATAPOINTS]):
        raise cv.Invalid(
            "Degree is too high! Maximum possible degree with given datapoints is "
            "{}".format(len(config[CONF_DATAPOINTS]) - 1),
            [CONF_DEGREE],
        )
    return config


@FILTER_REGISTRY.register(
    "calibrate_polynomial",
    CalibratePolynomialFilter,
    cv.All(
        cv.Schema(
            {
                cv.Required(CONF_DATAPOINTS): cv.All(
                    cv.ensure_list(validate_datapoint), cv.Length(min=1)
                ),
                cv.Required(CONF_DEGREE): cv.positive_int,
            }
        ),
        validate_calibrate_polynomial,
    ),
)
async def calibrate_polynomial_filter_to_code(config, filter_id):
    x = [conf[CONF_FROM] for conf in config[CONF_DATAPOINTS]]
    y = [conf[CONF_TO] for conf in config[CONF_DATAPOINTS]]
    degree = config[CONF_DEGREE]
    a = [[1] + [x_ ** (i + 1) for i in range(degree)] for x_ in x]
    # Column vector
    b = [[v] for v in y]
    res = [v[0] for v in _lstsq(a, b)]
    return cg.new_Pvariable(filter_id, res)


async def build_filters(config):
    return await cg.build_registry_list(FILTER_REGISTRY, config)


async def setup_sensor_core_(var, config):
    cg.add(var.set_name(config[CONF_NAME]))
    cg.add(var.set_disabled_by_default(config[CONF_DISABLED_BY_DEFAULT]))
    if CONF_INTERNAL in config:
        cg.add(var.set_internal(config[CONF_INTERNAL]))
    if CONF_DEVICE_CLASS in config:
        cg.add(var.set_device_class(config[CONF_DEVICE_CLASS]))
    if CONF_STATE_CLASS in config:
        cg.add(var.set_state_class(config[CONF_STATE_CLASS]))
    if CONF_UNIT_OF_MEASUREMENT in config:
        cg.add(var.set_unit_of_measurement(config[CONF_UNIT_OF_MEASUREMENT]))
    if CONF_ICON in config:
        cg.add(var.set_icon(config[CONF_ICON]))
    if CONF_ACCURACY_DECIMALS in config:
        cg.add(var.set_accuracy_decimals(config[CONF_ACCURACY_DECIMALS]))
    if CONF_LAST_RESET_TYPE in config:
        cg.add(var.set_last_reset_type(config[CONF_LAST_RESET_TYPE]))
    cg.add(var.set_force_update(config[CONF_FORCE_UPDATE]))
    if config.get(CONF_FILTERS):  # must exist and not be empty
        filters = await build_filters(config[CONF_FILTERS])
        cg.add(var.set_filters(filters))

    for conf in config.get(CONF_ON_VALUE, []):
        trigger = cg.new_Pvariable(conf[CONF_TRIGGER_ID], var)
        await automation.build_automation(trigger, [(float, "x")], conf)
    for conf in config.get(CONF_ON_RAW_VALUE, []):
        trigger = cg.new_Pvariable(conf[CONF_TRIGGER_ID], var)
        await automation.build_automation(trigger, [(float, "x")], conf)
    for conf in config.get(CONF_ON_VALUE_RANGE, []):
        trigger = cg.new_Pvariable(conf[CONF_TRIGGER_ID], var)
        await cg.register_component(trigger, conf)
        if CONF_ABOVE in conf:
            template_ = await cg.templatable(conf[CONF_ABOVE], [(float, "x")], float)
            cg.add(trigger.set_min(template_))
        if CONF_BELOW in conf:
            template_ = await cg.templatable(conf[CONF_BELOW], [(float, "x")], float)
            cg.add(trigger.set_max(template_))
        await automation.build_automation(trigger, [(float, "x")], conf)

    if CONF_MQTT_ID in config:
        mqtt_ = cg.new_Pvariable(config[CONF_MQTT_ID], var)
        await mqtt.register_mqtt_component(mqtt_, config)

        if CONF_EXPIRE_AFTER in config:
            if config[CONF_EXPIRE_AFTER] is None:
                cg.add(mqtt_.disable_expire_after())
            else:
                cg.add(mqtt_.set_expire_after(config[CONF_EXPIRE_AFTER]))


async def register_sensor(var, config):
    if not CORE.has_id(config[CONF_ID]):
        var = cg.Pvariable(config[CONF_ID], var)
    cg.add(cg.App.register_sensor(var))
    await setup_sensor_core_(var, config)


async def new_sensor(config):
    var = cg.new_Pvariable(config[CONF_ID])
    await register_sensor(var, config)
    return var


SENSOR_IN_RANGE_CONDITION_SCHEMA = cv.All(
    {
        cv.Required(CONF_ID): cv.use_id(Sensor),
        cv.Optional(CONF_ABOVE): cv.float_,
        cv.Optional(CONF_BELOW): cv.float_,
    },
    cv.has_at_least_one_key(CONF_ABOVE, CONF_BELOW),
)


@automation.register_condition(
    "sensor.in_range", SensorInRangeCondition, SENSOR_IN_RANGE_CONDITION_SCHEMA
)
async def sensor_in_range_to_code(config, condition_id, template_arg, args):
    paren = await cg.get_variable(config[CONF_ID])
    var = cg.new_Pvariable(condition_id, template_arg, paren)

    if CONF_ABOVE in config:
        cg.add(var.set_min(config[CONF_ABOVE]))
    if CONF_BELOW in config:
        cg.add(var.set_max(config[CONF_BELOW]))

    return var


def _mean(xs):
    return sum(xs) / len(xs)


def _std(x):
    return math.sqrt(sum((x_ - _mean(x)) ** 2 for x_ in x) / (len(x) - 1))


def _correlation_coeff(x, y):
    m_x, m_y = _mean(x), _mean(y)
    s_xy = sum((x_ - m_x) * (y_ - m_y) for x_, y_ in zip(x, y))
    s_sq_x = sum((x_ - m_x) ** 2 for x_ in x)
    s_sq_y = sum((y_ - m_y) ** 2 for y_ in y)
    return s_xy / math.sqrt(s_sq_x * s_sq_y)


def fit_linear(x, y):
    assert len(x) == len(y)
    m_x, m_y = _mean(x), _mean(y)
    r = _correlation_coeff(x, y)
    k = r * (_std(y) / _std(x))
    b = m_y - k * m_x
    return k, b


def _mat_copy(m):
    return [list(row) for row in m]


def _mat_transpose(m):
    return _mat_copy(zip(*m))


def _mat_identity(n):
    return [[int(i == j) for j in range(n)] for i in range(n)]


def _mat_dot(a, b):
    b_t = _mat_transpose(b)
    return [[sum(x * y for x, y in zip(row_a, col_b)) for col_b in b_t] for row_a in a]


def _mat_inverse(m):
    n = len(m)
    m = _mat_copy(m)
    id = _mat_identity(n)

    for diag in range(n):
        # If diag element is 0, swap rows
        if m[diag][diag] == 0:
            for i in range(diag + 1, n):
                if m[i][diag] != 0:
                    break
            else:
                raise ValueError("Singular matrix, inverse cannot be calculated!")

            # Swap rows
            m[diag], m[i] = m[i], m[diag]
            id[diag], id[i] = id[i], id[diag]

        # Scale row to 1 in diagonal
        scaler = 1.0 / m[diag][diag]
        for j in range(n):
            m[diag][j] *= scaler
            id[diag][j] *= scaler

        # Subtract diag row
        for i in range(n):
            if i == diag:
                continue
            scaler = m[i][diag]
            for j in range(n):
                m[i][j] -= scaler * m[diag][j]
                id[i][j] -= scaler * id[diag][j]

    return id


def _lstsq(a, b):
    # min_x ||b - ax||^2_2 => x = (a^T a)^{-1} a^T b
    a_t = _mat_transpose(a)
    x = _mat_inverse(_mat_dot(a_t, a))
    return _mat_dot(_mat_dot(x, a_t), b)


@coroutine_with_priority(40.0)
async def to_code(config):
    cg.add_define("USE_SENSOR")
    cg.add_global(sensor_ns.using)<|MERGE_RESOLUTION|>--- conflicted
+++ resolved
@@ -34,11 +34,6 @@
     LAST_RESET_TYPE_AUTO,
     LAST_RESET_TYPE_NEVER,
     LAST_RESET_TYPE_NONE,
-<<<<<<< HEAD
-    UNIT_EMPTY,
-    ICON_EMPTY,
-=======
->>>>>>> 5edebaf4
     DEVICE_CLASS_EMPTY,
     DEVICE_CLASS_BATTERY,
     DEVICE_CLASS_CARBON_MONOXIDE,
@@ -217,21 +212,12 @@
 
 
 def sensor_schema(
-<<<<<<< HEAD
-    unit_of_measurement_: str,
-    icon_: str,
-    accuracy_decimals_: int,
-    device_class_: Optional[str] = DEVICE_CLASS_EMPTY,
-    state_class_: Optional[str] = STATE_CLASS_NONE,
-    last_reset_type_: Optional[str] = LAST_RESET_TYPE_NONE,
-=======
     unit_of_measurement: str = _UNDEF,
     icon: str = _UNDEF,
     accuracy_decimals: int = _UNDEF,
     device_class: str = _UNDEF,
     state_class: str = _UNDEF,
     last_reset_type: str = _UNDEF,
->>>>>>> 5edebaf4
 ) -> cv.Schema:
     schema = SENSOR_SCHEMA
     if unit_of_measurement is not _UNDEF:
