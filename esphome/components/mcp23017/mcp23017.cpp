#include "mcp23017.h"
#include "esphome/core/log.h"

namespace esphome {
namespace mcp23017 {

static const char *TAG = "mcp23017";

void MCP23017::setup() {
  ESP_LOGCONFIG(TAG, "Setting up MCP23017...");
  uint8_t iocon;
  if (!this->read_reg(mcp23x17_base::MCP23X17_IOCONA, &iocon)) {
    this->mark_failed();
    return;
  }

  if (this->open_drain_ints_) {
    // enable open-drain interrupt pins, 3.3V-safe
<<<<<<< HEAD
    this->write_reg_(MCP23017_IOCONA, 0x04);
    this->write_reg_(MCP23017_IOCONB, 0x04);
  }
}
bool MCP23017::digital_read(uint8_t pin) {
  uint8_t bit = pin % 8;
  uint8_t reg_addr = pin < 8 ? MCP23017_GPIOA : MCP23017_GPIOB;
  uint8_t value = 0;
  this->read_reg_(reg_addr, &value);
  return value & (1 << bit);
}
void MCP23017::digital_write(uint8_t pin, bool value) {
  uint8_t reg_addr = pin < 8 ? MCP23017_OLATA : MCP23017_OLATB;
  this->update_reg_(pin, value, reg_addr);
}
void MCP23017::pin_mode(uint8_t pin, uint8_t mode) {
  uint8_t iodir = pin < 8 ? MCP23017_IODIRA : MCP23017_IODIRB;
  uint8_t gppu = pin < 8 ? MCP23017_GPPUA : MCP23017_GPPUB;
  switch (mode) {
    case MCP23017_INPUT:
      this->update_reg_(pin, true, iodir);
      break;
    case MCP23017_INPUT_PULLUP:
      this->update_reg_(pin, true, iodir);
      this->update_reg_(pin, true, gppu);
      break;
    case MCP23017_OUTPUT:
      this->update_reg_(pin, false, iodir);
      break;
    default:
      break;
=======
    this->write_reg(mcp23x17_base::MCP23X17_IOCONA, 0x04);
    this->write_reg(mcp23x17_base::MCP23X17_IOCONB, 0x04);
>>>>>>> fb6c5ebe
  }
}

void MCP23017::dump_config() { ESP_LOGCONFIG(TAG, "MCP23017:"); }

bool MCP23017::read_reg(uint8_t reg, uint8_t *value) {
  if (this->is_failed())
    return false;

  return this->read_byte(reg, value);
}
bool MCP23017::write_reg(uint8_t reg, uint8_t value) {
  if (this->is_failed())
    return false;

  return this->write_byte(reg, value);
}

}  // namespace mcp23017
}  // namespace esphome<|MERGE_RESOLUTION|>--- conflicted
+++ resolved
@@ -16,42 +16,8 @@
 
   if (this->open_drain_ints_) {
     // enable open-drain interrupt pins, 3.3V-safe
-<<<<<<< HEAD
-    this->write_reg_(MCP23017_IOCONA, 0x04);
-    this->write_reg_(MCP23017_IOCONB, 0x04);
-  }
-}
-bool MCP23017::digital_read(uint8_t pin) {
-  uint8_t bit = pin % 8;
-  uint8_t reg_addr = pin < 8 ? MCP23017_GPIOA : MCP23017_GPIOB;
-  uint8_t value = 0;
-  this->read_reg_(reg_addr, &value);
-  return value & (1 << bit);
-}
-void MCP23017::digital_write(uint8_t pin, bool value) {
-  uint8_t reg_addr = pin < 8 ? MCP23017_OLATA : MCP23017_OLATB;
-  this->update_reg_(pin, value, reg_addr);
-}
-void MCP23017::pin_mode(uint8_t pin, uint8_t mode) {
-  uint8_t iodir = pin < 8 ? MCP23017_IODIRA : MCP23017_IODIRB;
-  uint8_t gppu = pin < 8 ? MCP23017_GPPUA : MCP23017_GPPUB;
-  switch (mode) {
-    case MCP23017_INPUT:
-      this->update_reg_(pin, true, iodir);
-      break;
-    case MCP23017_INPUT_PULLUP:
-      this->update_reg_(pin, true, iodir);
-      this->update_reg_(pin, true, gppu);
-      break;
-    case MCP23017_OUTPUT:
-      this->update_reg_(pin, false, iodir);
-      break;
-    default:
-      break;
-=======
     this->write_reg(mcp23x17_base::MCP23X17_IOCONA, 0x04);
     this->write_reg(mcp23x17_base::MCP23X17_IOCONB, 0x04);
->>>>>>> fb6c5ebe
   }
 }
 
