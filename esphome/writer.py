--- conflicted
+++ resolved
@@ -4,12 +4,8 @@
 
 from esphome.config import iter_components
 from esphome.const import CONF_BOARD_FLASH_MODE, CONF_ESPHOME, CONF_PLATFORMIO_OPTIONS, \
-<<<<<<< HEAD
-    HEADER_FILE_EXTENSIONS, SOURCE_FILE_EXTENSIONS, __version__, ARDUINO_VERSION_ESP8266
-=======
     HEADER_FILE_EXTENSIONS, SOURCE_FILE_EXTENSIONS, __version__, ARDUINO_VERSION_ESP8266, \
     ENV_NOGITIGNORE
->>>>>>> 3c64c9b0
 from esphome.core import CORE, EsphomeError
 from esphome.helpers import mkdir_p, read_file, write_file_if_changed, walk_files, \
     copy_file_if_changed, get_bool_env
