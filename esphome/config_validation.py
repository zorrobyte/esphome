--- conflicted
+++ resolved
@@ -447,11 +447,7 @@
                       "'{0}s'?".format(value))
     if isinstance(value, TimePeriod):
         value = str(value)
-<<<<<<< HEAD
-    if not isinstance(value, string_types):
-=======
     if not isinstance(value, str):
->>>>>>> 65a489eb
         raise Invalid("Expected string for time period with unit.")
 
     unit_to_kwarg = {
