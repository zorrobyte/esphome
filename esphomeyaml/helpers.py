--- conflicted
+++ resolved
@@ -424,22 +424,10 @@
             return hub.make_output_pin(number, inverted)
         else:
             raise ESPHomeYAMLError(u"Unknown default mode {}".format(default_mode))
-<<<<<<< HEAD
-
-    if conf.get(CONF_INVERTED) is None:
-        return obj(conf[CONF_NUMBER], RawExpression(conf.get(CONF_MODE, default_mode)))
-    return obj(conf[CONF_NUMBER], RawExpression(conf.get(CONF_MODE, default_mode)),
-               conf[CONF_INVERTED])
-
-
-def exp_gpio_pin(conf):
-    return GPIOPin(conf[CONF_NUMBER], conf[CONF_MODE], conf.get(CONF_INVERTED))
-=======
     if len(conf) == 1:
         return IntLiteral(number)
     mode = RawExpression(conf.get(CONF_MODE, default_mode))
     return mock_obj(number, mode, inverted)
->>>>>>> 9af30061
 
 
 def gpio_output_pin_expression(conf):
